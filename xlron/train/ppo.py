--- conflicted
+++ resolved
@@ -16,8 +16,6 @@
 from xlron.environments.vone import make_vone_env
 from xlron.environments.rsa import make_rsa_env
 from xlron.models.models import ActorCriticGNN, ActorCriticMLP
-<<<<<<< HEAD
-=======
 from xlron.environments.dataclasses import EnvState, EnvParams, VONETransition, RSATransition
 from xlron.train.train_utils import *
 
@@ -119,7 +117,6 @@
             return advantages, advantages + traj_batch.value
 
         advantages, targets = _calculate_gae(traj_batch, last_val)
->>>>>>> 203ba821
 
         # UPDATE NETWORK
         def _update_epoch(update_state, unused):
@@ -182,178 +179,6 @@
                     loss_actor = -jnp.minimum(loss_actor1, loss_actor2)
                     loss_actor = loss_actor.mean()
 
-<<<<<<< HEAD
-def define_env(config: absl.flags.FlagValues):
-    config_dict = {k: v.value for k, v in config.__flags.items()}
-    if config.env_type.lower() == "vone":
-        env, env_params = make_vone_env(config_dict)
-    elif config.env_type.lower() in ["rsa", "rmsa", "rwa", "deeprmsa", "rwa_lightpath_reuse"]:
-        env, env_params = make_rsa_env(config_dict)
-    else:
-        raise ValueError(f"Invalid environment type {config.env_type}")
-    env = LogWrapper(env)
-    return env, env_params
-
-
-def init_network(rng, config, env, env_state, env_params):
-    rng, _rng = jax.random.split(rng)
-    if config.env_type.lower() == "vone":
-        network = ActorCriticMLP([space.n for space in env.action_space(env_params).spaces],
-                                 activation=config.ACTIVATION,
-                                 num_layers=config.NUM_LAYERS,
-                                 num_units=config.NUM_UNITS)
-        init_x = tuple([jnp.zeros(env.observation_space(env_params).n)])
-    elif config.env_type.lower() in ["rsa", "rmsa", "rwa", "deeprmsa", "rwa_lightpath_reuse"]:
-        if config.USE_GNN:
-            network = ActorCriticGNN(
-                activation=config.ACTIVATION,
-                num_layers=config.NUM_LAYERS,
-                num_units=config.NUM_UNITS,
-                gnn_latent=config.gnn_latent,
-                message_passing_steps=config.message_passing_steps,
-                # output_edges_size must equal number of slot actions
-                output_edges_size=math.ceil(env_params.link_resources / env_params.aggregate_slots),
-                output_nodes_size=config.output_nodes_size,
-                output_globals_size=config.output_globals_size,
-                gnn_mlp_layers=config.gnn_mlp_layers,
-                normalise_by_link_length=config.normalize_by_link_length,
-            )
-            init_x = (env_state.env_state, env_params)
-        else:
-            network = ActorCriticMLP([env.action_space(env_params).n],
-                                     activation=config.ACTIVATION,
-                                     num_layers=config.NUM_LAYERS,
-                                     num_units=config.NUM_UNITS)
-
-            init_x = tuple([jnp.zeros(env.observation_space(env_params).n)])
-    else:
-        raise ValueError(f"Invalid environment type {config.env_type}")
-    return network, init_x
-
-
-def select_action(rng, env, env_state, env_params, network, network_params, config, last_obs, deterministic=False):
-    """Select an action from the policy.
-    If using VONE, the action is a tuple of (source, path, destination).
-    Otherwise, the action is a single lightpath.
-    Args:
-        rng: jax.random.PRNGKey
-        env: Environment
-        env_state: Environment state
-        env_params: Environment parameters
-        network: Policy and value network
-        network_params: Policy and value network parameters
-        config: Config
-        last_obs: Last observation
-        deterministic: Whether to use the mode of the action distribution
-    Returns:
-        action: Action
-        log_prob: Log probability of action
-        value: Value of state
-    """
-    last_obs = (env_state.env_state, env_params) if config.USE_GNN else last_obs
-    pi, value = network.apply(network_params, *last_obs)
-    rng = jax.random.split(rng, 1 + len(pi))
-
-    # Always do action masking with VONE
-    if config.env_type.lower() == "vone":
-        vmap_mask_nodes = jax.vmap(env.action_mask_nodes, in_axes=(0, None))
-        vmap_mask_slots = jax.vmap(env.action_mask_slots, in_axes=(0, None, 0))
-        vmap_mask_dest_node = jax.vmap(env.action_mask_dest_node, in_axes=(0, None, 0))
-
-        env_state = env_state.replace(env_state=vmap_mask_nodes(env_state.env_state, env_params))
-        pi_source = distrax.Categorical(logits=jnp.where(env_state.env_state.node_mask_s, pi[0]._logits, -1e8))
-
-        action_s = pi_source.sample(seed=rng[1]) if not deterministic else pi_source.mode()
-
-        # Update destination mask now source has been selected
-        env_state = env_state.replace(env_state=vmap_mask_dest_node(env_state.env_state, env_params, action_s))
-        pi_dest = distrax.Categorical(
-            logits=jnp.where(env_state.env_state.node_mask_d, pi[2]._logits, -1e8))
-
-        action_p = jnp.full(action_s.shape, 0)
-        action_d = pi_dest.sample(seed=rng[3]) if not deterministic else pi_dest.mode()
-        action = jnp.stack((action_s, action_p, action_d), axis=1)
-
-        env_state = env_state.replace(env_state=vmap_mask_slots(env_state.env_state, env_params, action))
-        pi_path = distrax.Categorical(logits=jnp.where(env_state.env_state.link_slot_mask, pi[1]._logits, -1e8))
-        action_p = pi_path.sample(seed=rng[2]) if not deterministic else pi_path.mode()
-        action = jnp.stack((action_s, action_p, action_d), axis=1)
-
-        log_prob_source = pi_source.log_prob(action_s)
-        log_prob_path = pi_path.log_prob(action_p)
-        log_prob_dest = pi_dest.log_prob(action_d)
-        log_prob = log_prob_dest + log_prob_path + log_prob_source
-
-    elif config.ACTION_MASKING:
-        vmap_mask_slots = jax.vmap(env.action_mask, in_axes=(0, None))
-        env_state = env_state.replace(env_state=vmap_mask_slots(env_state.env_state, env_params))
-        pi_masked = distrax.Categorical(logits=jnp.where(env_state.env_state.link_slot_mask, pi[0]._logits, -1e8))
-        if config.DEBUG:
-            jax.debug.print("pi {}", pi[0]._logits, ordered=config.ORDERED)
-            jax.debug.print("pi_masked {}", pi_masked._logits, ordered=config.ORDERED)
-            jax.debug.print("last_obs {}", last_obs[0].graph.edges, ordered=config.ORDERED)
-        action = pi_masked.sample(seed=rng[1])
-        log_prob = pi_masked.log_prob(action)
-
-    else:
-        action = pi[0].sample(seed=rng[1]) if not deterministic else pi[0].mode()
-        log_prob = pi[0].log_prob(action)
-
-    return action, log_prob, value, rng[0]
-
-
-
-def make_train(config):
-    NUM_UPDATES = (
-        config.TOTAL_TIMESTEPS // config.NUM_STEPS // config.NUM_ENVS
-    )
-    MINIBATCH_SIZE = (
-        config.NUM_ENVS * config.NUM_STEPS // config.NUM_MINIBATCHES
-    )
-    env, env_params = define_env(config)
-
-    # TODO - Does it matter if lr changes slightly between each minibatch? Linear handles this but optax built-ins don't
-    def linear_schedule(count):
-        frac = (1.0 - (count // (config.NUM_MINIBATCHES * config.UPDATE_EPOCHS)) /
-                (NUM_UPDATES * config.SCHEDULE_MULTIPLIER))
-        return config.LR * frac
-
-    def lr_schedule(count):
-        total_steps = NUM_UPDATES * config.UPDATE_EPOCHS * config.NUM_MINIBATCHES * config.SCHEDULE_MULTIPLIER
-        if config.LR_SCHEDULE == "warmup_cosine":
-            schedule = optax.warmup_cosine_decay_schedule(
-                init_value=config.LR,
-                peak_value=config.LR*config.WARMUP_PEAK_MULTIPLIER,
-                warmup_steps=int(total_steps * config.WARMUP_STEPS_FRACTION),
-                decay_steps=total_steps,
-                end_value=config.LR*config.WARMUP_END_FRACTION)
-        elif config.LR_SCHEDULE == "linear":
-            schedule = linear_schedule
-        elif config.LR_SCHEDULE == "constant":
-            schedule = lambda x: config.LR
-        else:
-            raise ValueError(f"Invalid LR schedule {config.LR_SCHEDULE}")
-        return schedule(count)
-
-    def train(rng):
-        # INIT ENV
-        rng, _rng = jax.random.split(rng)
-        reset_rng = jax.random.split(_rng, config.NUM_ENVS)
-        obsv, env_state = jax.vmap(env.reset, in_axes=(0, None))(reset_rng, env_params)
-        obsv = (env_state.env_state, env_params) if config.USE_GNN else tuple([obsv])
-
-        # INIT NETWORK
-        network, init_x = init_network(rng, config, env, env_state, env_params)
-        network_params = network.init(_rng, *init_x)
-        tx = optax.chain(
-            optax.clip_by_global_norm(config.MAX_GRAD_NORM),
-            optax.adam(learning_rate=lr_schedule, eps=1e-5),
-        )
-        train_state = TrainState.create(
-            apply_fn=network.apply,
-            params=network_params,
-            tx=tx,
-=======
                     total_loss = (
                         loss_actor
                         + config.VF_COEF * value_loss
@@ -409,55 +234,12 @@
         update_state = (train_state, traj_batch, advantages, targets, rng, rng_epoch, rng_step)
         update_state, loss_info = jax.lax.scan(
             _update_epoch, update_state, None, config.UPDATE_EPOCHS
->>>>>>> 203ba821
         )
         train_state = update_state[0]
         metric = traj_batch.info
         rng = update_state[-3]
         runner_state = (train_state, env_state, last_obs, rng)
 
-<<<<<<< HEAD
-        # TRAIN LOOP
-        def _update_step(runner_state, unused):
-            # COLLECT TRAJECTORIES
-            def _env_step(runner_state, unused):
-                train_state, env_state, last_obs, rng = runner_state
-
-                # SELECT ACTION
-                action, log_prob, value, rng = select_action(
-                    rng, env, env_state, env_params, network, train_state.params, config, last_obs
-                )
-
-                # STEP ENV
-                rng, _rng = jax.random.split(rng)
-                rng_step = jax.random.split(_rng, config.NUM_ENVS)
-                obsv, env_state, reward, done, info = jax.vmap(env.step, in_axes=(0,0,0,None))(
-                    rng_step, env_state, action, env_params
-                )
-                obsv = (env_state.env_state, env_params) if config.USE_GNN else tuple([obsv])
-                transition = VONETransition(
-                    done, action, value, reward, log_prob, last_obs, info, env_state.env_state.node_mask_s,
-                    env_state.env_state.link_slot_mask,
-                    env_state.env_state.node_mask_d
-                ) if config.env_type.lower() == "vone" else RSATransition(
-                    done, action, value, reward, log_prob, last_obs, info, env_state.env_state.link_slot_mask
-                )
-                runner_state = (train_state, env_state, obsv, rng)
-
-                if config.DEBUG:
-                    jax.debug.print("log_prob {}", log_prob, ordered=config.ORDERED)
-                    jax.debug.print("action {}", action, ordered=config.ORDERED)
-                    jax.debug.print("reward {}", reward, ordered=config.ORDERED)
-                    #jax.debug.print("link_slot_array {}", env_state.env_state.link_slot_array, ordered=config.ORDERED)
-                    #jax.debug.print("link_slot_mask {}", env_state.env_state.link_slot_mask, ordered=config.ORDERED)
-                    if config.env_type.lower() == "vone":
-                        jax.debug.print("node_mask_s {}", env_state.env_state.node_mask_s, ordered=config.ORDERED)
-                        jax.debug.print("node_mask_d {}", env_state.env_state.node_mask_d, ordered=config.ORDERED)
-                        jax.debug.print("action_history {}", env_state.env_state.action_history, ordered=config.ORDERED)
-                        jax.debug.print("action_counter {}", env_state.env_state.action_counter, ordered=config.ORDERED)
-                        jax.debug.print("request_array {}", env_state.env_state.request_array, ordered=config.ORDERED)
-                        jax.debug.print("node_capacity_array {}", env_state.env_state.node_capacity_array, ordered=config.ORDERED)
-=======
         if config.DEBUG:
             jax.debug.print("metric {}", metric, ordered=config.ORDERED)
 
@@ -469,93 +251,9 @@
             _update_step, update_state, None, config.NUM_UPDATES
         )
         return {"runner_state": train_state, "metrics": metric_info, "loss_info": loss_info}
->>>>>>> 203ba821
 
     return learner_fn
 
-<<<<<<< HEAD
-            runner_state, traj_batch = jax.lax.scan(
-                _env_step, runner_state, None, config.NUM_STEPS
-            )
-            if config.DEBUG:
-                jax.debug.print("traj_batch.info {}", traj_batch.info, ordered=config.ORDERED)
-
-            # CALCULATE ADVANTAGE
-            train_state, env_state, last_obs, rng = runner_state
-            last_obs = (env_state.env_state, env_params) if config.USE_GNN else last_obs
-            _, last_val = network.apply(train_state.params, *last_obs)
-
-            def _calculate_gae(traj_batch, last_val):
-                def _get_advantages(gae_and_next_value, transition):
-                    gae, next_value = gae_and_next_value
-                    done, value, reward = (
-                        transition.done,
-                        transition.value,
-                        transition.reward,
-                    )
-                    delta = reward + config.GAMMA * next_value * (1 - done) - value
-                    gae = (
-                        delta
-                        + config.GAMMA * config.GAE_LAMBDA * (1 - done) * gae
-                    )
-                    return (gae, value), gae
-
-                _, advantages = jax.lax.scan(
-                    _get_advantages,
-                    (jnp.zeros_like(last_val), last_val),
-                    traj_batch,
-                    reverse=True,
-                    unroll=16,
-                )
-                return advantages, advantages + traj_batch.value
-
-            advantages, targets = _calculate_gae(traj_batch, last_val)
-
-            # UPDATE NETWORK
-            def _update_epoch(update_state, unused):
-                def _update_minbatch(train_state, batch_info):
-                    traj_batch, advantages, targets = batch_info
-
-                    def _loss_fn(params, traj_batch, gae, targets):
-                        # RERUN NETWORK
-                        pi, value = network.apply(params, *traj_batch.obs)
-
-                        if config.env_type.lower() == "vone":
-                            pi_source = distrax.Categorical(
-                                logits=jnp.where(traj_batch.action_mask_s, pi[0]._logits, -1e8))
-                            pi_path = distrax.Categorical(
-                                logits=jnp.where(traj_batch.action_mask_p, pi[1]._logits, -1e8))
-                            pi_dest = distrax.Categorical(
-                                logits=jnp.where(traj_batch.action_mask_d, pi[2]._logits, -1e8))
-                            action_s = traj_batch.action[:, 0]
-                            action_p = traj_batch.action[:, 1]
-                            action_d = traj_batch.action[:, 2]
-                            log_prob_source = pi_source.log_prob(action_s)
-                            log_prob_path = pi_path.log_prob(action_p)
-                            log_prob_dest = pi_dest.log_prob(action_d)
-                            log_prob = log_prob_source + log_prob_path + log_prob_dest
-                            entropy = pi_source.entropy().mean() + pi_path.entropy().mean() + pi_dest.entropy().mean()
-
-                        elif config.ACTION_MASKING:
-                            pi_masked = distrax.Categorical(logits=jnp.where(traj_batch.action_mask, pi[0]._logits, -1e8))
-                            log_prob = pi_masked.log_prob(traj_batch.action)
-                            entropy = pi_masked.entropy().mean()
-
-                        else:
-                            log_prob = pi[0].log_prob(traj_batch.action)
-                            entropy = pi[0].entropy().mean()
-
-                        # CALCULATE VALUE LOSS
-                        value_pred_clipped = traj_batch.value + (
-                            value - traj_batch.value
-                        ).clip(-config.CLIP_EPS, config.CLIP_EPS)
-                        value_losses = jnp.square(value - targets)
-                        value_losses_clipped = jnp.square(value_pred_clipped - targets)
-                        value_loss = (
-                            0.5 * jnp.maximum(value_losses, value_losses_clipped).mean()
-                        )
-=======
->>>>>>> 203ba821
 
 def learner_data_setup(config: absl.flags.FlagValues, rng: chex.PRNGKey) -> Tuple:
 
