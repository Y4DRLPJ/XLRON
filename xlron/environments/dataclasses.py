--- conflicted
+++ resolved
@@ -216,10 +216,6 @@
         path_capacity_array (chex.Array): Contains remaining capacity of each lightpath
         link_capacity_array (chex.Array): Contains remaining capacity of lightpath on each link-slot
     """
-<<<<<<< HEAD
-    time_since_last_departure: chex.Array  # Time since last departure
-=======
->>>>>>> d5020f98
     path_index_array: chex.Array  # Contains indices of lightpaths in use on slots
     path_capacity_array: chex.Array  # Contains remaining capacity of each lightpath
     link_capacity_array: chex.Array  # Contains remaining capacity of lightpath on each link-slot
@@ -230,25 +226,6 @@
 class RWALightpathReuseEnvParams(RSAEnvParams):
     pass
 
-
-# TODO(MULTIBAND) - Add MultiBandRSAEnvState and MultiBandRSAEnvParams.
-#  They should inherit from RSAEnvState and RSAEnvParams respectively. You can leave them empty for now (pass),
-#  or start to include the new parameters we define in "parameter_flags.py"
-
-@struct.dataclass
-class MultiBandRSAEnvState(RSAEnvState):
-    """Dataclass to hold environment state for MultiBandRSA (RBSA).
-    """
-    pass
-
-
-@struct.dataclass
-class MultiBandRSAEnvParams(RSAEnvParams):
-    """Dataclass to hold environment parameters for MultiBandRSA (RBSA).
-    """
-    bandgap_start: chex.Scalar = struct.field(pytree_node=False)
-    bandgap: chex.Scalar = struct.field(pytree_node=False)
-      
 
 @struct.dataclass
 class GNModelEnvParams(RSAEnvParams):
@@ -401,4 +378,4 @@
     path_link_array: chex.Array = struct.field(pytree_node=False)
     max_slots: chex.Scalar = struct.field(pytree_node=False)
     path_se_array: chex.Array = struct.field(pytree_node=False)
-    # TODO - Add Laplacian matrix (for node heuristics)
+    # TODO - Add Laplacian matrix (for node heuristics)