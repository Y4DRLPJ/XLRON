--- conflicted
+++ resolved
@@ -311,11 +311,6 @@
                             ((edge[0] == s and edge[1] == d) or (edge[0] == d and edge[1] == s))
                         if condition:
                             link_usage[edge_index] = 1
-<<<<<<< HEAD
-                reverse_paths.append(link_usage)
-
-    paths = paths + reverse_paths
-=======
             path = link_usage
             prev_link_usage = link_usage
             paths.append(path)
@@ -324,7 +319,6 @@
     if path_snr:
         empty_path = [0] * len(graph.edges)
         paths.append(empty_path)
->>>>>>> d5020f98
 
     return jnp.array(paths, dtype=jnp.float32)
 
@@ -506,18 +500,6 @@
     Returns:
         jnp.array: Link slot array (E x S) where E is number of edges and S is number of slots"""
     return jnp.zeros((params.num_links, params.link_resources))
-
-
-# TODO(MULTIBAND) - Add function(s) to initialise multi-band array(s)
-@partial(jax.jit, static_argnums=(0,))
-def init_link_slot_array_multiband(params: EnvParams):
-    init_array = jnp.zeros((params.num_links, params.link_resources))
-    # Mask column at bandgap
-    bandgap_slots = int(params.bandgap / params.slot_size)
-    bandgap_start_slots = int(params.bandgap_start / params.slot_size)
-    result = init_array.at[:,bandgap_start_slots:bandgap_start_slots+bandgap_slots].set(-1)
-    jax.debug.print("init_link_slot_array_multiband {}", result, ordered=True)
-    return result
 
 
 @partial(jax.jit, static_argnums=(0,))
